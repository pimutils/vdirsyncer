--- conflicted
+++ resolved
@@ -12,23 +12,8 @@
 logger = logging.getLogger(__name__)
 
 
-<<<<<<< HEAD
 class SingleFileStorage(RustStorageMixin, Storage):
-=======
-def _writing_op(f):
-    @functools.wraps(f)
-    def inner(self, *args, **kwargs):
-        if self._items is None or not self._at_once:
-            self.list()
-        rv = f(self, *args, **kwargs)
-        if not self._at_once:
-            self._write()
-        return rv
-    return inner
 
-
-class SingleFileStorage(Storage):
->>>>>>> 6c652c9b
     storage_name = 'singlefile'
     _repr_attributes = ('path',)
 
